--- conflicted
+++ resolved
@@ -62,18 +62,12 @@
             return_multiclass: bool    = False,
             class_id_map: dict | None  = None,
             ignore_index: int          = 255,
-<<<<<<< HEAD
-            classification_scheme: str = None, # abonded
-            custom_mapping: dict       = None, # abonded
-            target_classes: list       = None, # abonded
-            apply_fov_mask: bool       = False,
-=======
             frame_paths: list          = None,
             classification_scheme: str = None, # abandoned
             custom_mapping: dict       = None, # abandoned
             target_classes: list       = None, # abandoned
             allow_no_mask: bool = False
->>>>>>> 8ba3c330
+            apply_fov_mask: bool       = False,
         ):
 
         self.data_root = os.path.abspath(data_root)
@@ -211,7 +205,6 @@
     def __getitem__(self, index):
         img_path, mask_path = self.pairs[index]
 
-<<<<<<< HEAD
         # FOV
         img_rgb = cv2.cvtColor(cv2.imread(img_path, cv2.IMREAD_COLOR), cv2.COLOR_BGR2RGB)
         img_rgb = cv2.resize(img_rgb, (self.img_size, self.img_size), interpolation=cv2.INTER_LINEAR)
@@ -219,27 +212,24 @@
         # 这里保存 uint8 的副本用于 FOV
         rgb_uint8_resized = img_rgb.copy()
 
-        #  read images
-        img = cv2.imread(img_path, cv2.IMREAD_COLOR) # from BGR to RGB
-        if img is None:
-            raise FileNotFoundError(f"Image not found: {img_path}")
-        
-        img = cv2.cvtColor(img, cv2.COLOR_BGR2RGB)        
-        img = cv2.resize(img,
-                         (self.img_size, self.img_size),
-                         interpolation = cv2.INTER_LINEAR) # resize to target size (same size for both img and mask)
-        
-        # 归一化到 0~1
-=======
-        # === 读取图像 ===
+        # FOV
+        img_rgb = cv2.cvtColor(cv2.imread(img_path, cv2.IMREAD_COLOR), cv2.COLOR_BGR2RGB)
+        img_rgb = cv2.resize(img_rgb, (self.img_size, self.img_size), interpolation=cv2.INTER_LINEAR)
+
+        # 这里保存 uint8 的副本用于 FOV
+        rgb_uint8_resized = img_rgb.copy()
+
+        # read images
         img = cv2.imread(img_path, cv2.IMREAD_COLOR)  # from BGR to RGB
         if img is None:
             raise FileNotFoundError(f"Image not found: {img_path}")
+        
         img = cv2.cvtColor(img, cv2.COLOR_BGR2RGB)
         img = cv2.resize(img,
                          (self.img_size, self.img_size),
                          interpolation=cv2.INTER_LINEAR)  # resize to target size (same size for both img and mask)
->>>>>>> 8ba3c330
+        
+        # 归一化到 0~1
         img = img.astype(np.float32) / 255.0
         img = np.transpose(img, (2, 0, 1))  # HWC to CHW
         img_tensor = torch.from_numpy(img).float()
